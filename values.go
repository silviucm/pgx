package pgx

import (
	"bytes"
	"database/sql/driver"
	"encoding/json"
	"fmt"
	"math"
	"net"
	"reflect"
	"regexp"
	"strconv"
	"strings"
	"time"
)

// PostgreSQL oids for common types
const (
	BoolOid             = 16
	ByteaOid            = 17
	CharOid             = 18
	NameOid             = 19
	Int8Oid             = 20
	Int2Oid             = 21
	Int4Oid             = 23
	TextOid             = 25
	OidOid              = 26
	TidOid              = 27
	XidOid              = 28
	CidOid              = 29
	JsonOid             = 114
	CidrOid             = 650
	CidrArrayOid        = 651
	Float4Oid           = 700
	Float8Oid           = 701
	UnknownOid          = 705
	InetOid             = 869
	BoolArrayOid        = 1000
	Int2ArrayOid        = 1005
	Int4ArrayOid        = 1007
	TextArrayOid        = 1009
	ByteaArrayOid       = 1001
	VarcharArrayOid     = 1015
	Int8ArrayOid        = 1016
	Float4ArrayOid      = 1021
	Float8ArrayOid      = 1022
	InetArrayOid        = 1041
	VarcharOid          = 1043
	DateOid             = 1082
	TimestampOid        = 1114
	TimestampArrayOid   = 1115
	TimestampTzOid      = 1184
	TimestampTzArrayOid = 1185
	RecordOid           = 2249
	UuidOid             = 2950
	JsonbOid            = 3802
)

// PostgreSQL format codes
const (
	TextFormatCode   = 0
	BinaryFormatCode = 1
)

const maxUint = ^uint(0)
const maxInt = int(maxUint >> 1)
const minInt = -maxInt - 1

// DefaultTypeFormats maps type names to their default requested format (text
// or binary). In theory the Scanner interface should be the one to determine
// the format of the returned values. However, the query has already been
// executed by the time Scan is called so it has no chance to set the format.
// So for types that should always be returned in binary the format should be
// set here.
var DefaultTypeFormats map[string]int16

func init() {
	DefaultTypeFormats = map[string]int16{
		"_bool":        BinaryFormatCode,
		"_bytea":       BinaryFormatCode,
		"_cidr":        BinaryFormatCode,
		"_float4":      BinaryFormatCode,
		"_float8":      BinaryFormatCode,
		"_inet":        BinaryFormatCode,
		"_int2":        BinaryFormatCode,
		"_int4":        BinaryFormatCode,
		"_int8":        BinaryFormatCode,
		"_text":        BinaryFormatCode,
		"_timestamp":   BinaryFormatCode,
		"_timestamptz": BinaryFormatCode,
		"_varchar":     BinaryFormatCode,
		"bool":         BinaryFormatCode,
		"bytea":        BinaryFormatCode,
		"char":         BinaryFormatCode,
		"cid":          BinaryFormatCode,
		"cidr":         BinaryFormatCode,
		"date":         BinaryFormatCode,
		"float4":       BinaryFormatCode,
		"float8":       BinaryFormatCode,
		"json":         BinaryFormatCode,
		"jsonb":        BinaryFormatCode,
		"inet":         BinaryFormatCode,
		"int2":         BinaryFormatCode,
		"int4":         BinaryFormatCode,
		"int8":         BinaryFormatCode,
		"name":         BinaryFormatCode,
		"oid":          BinaryFormatCode,
		"record":       BinaryFormatCode,
		"text":         BinaryFormatCode,
		"tid":          BinaryFormatCode,
		"timestamp":    BinaryFormatCode,
		"timestamptz":  BinaryFormatCode,
		"varchar":      BinaryFormatCode,
		"xid":          BinaryFormatCode,
	}
}

// SerializationError occurs on failure to encode or decode a value
type SerializationError string

func (e SerializationError) Error() string {
	return string(e)
}

// Scanner is an interface used to decode values from the PostgreSQL server.
type Scanner interface {
	// Scan MUST check r.Type().DataType (to check by OID) or
	// r.Type().DataTypeName (to check by name) to ensure that it is scanning an
	// expected column type. It also MUST check r.Type().FormatCode before
	// decoding. It should not assume that it was called on a data type or format
	// that it understands.
	Scan(r *ValueReader) error
}

// Encoder is an interface used to encode values for transmission to the
// PostgreSQL server.
type Encoder interface {
	// Encode writes the value to w.
	//
	// If the value is NULL an int32(-1) should be written.
	//
	// Encode MUST check oid to see if the parameter data type is compatible. If
	// this is not done, the PostgreSQL server may detect the error if the
	// expected data size or format of the encoded data does not match. But if
	// the encoded data is a valid representation of the data type PostgreSQL
	// expects such as date and int4, incorrect data may be stored.
	Encode(w *WriteBuf, oid Oid) error

	// FormatCode returns the format that the encoder writes the value. It must be
	// either pgx.TextFormatCode or pgx.BinaryFormatCode.
	FormatCode() int16
}

// NullFloat32 represents an float4 that may be null. NullFloat32 implements the
// Scanner and Encoder interfaces so it may be used both as an argument to
// Query[Row] and a destination for Scan.
//
// If Valid is false then the value is NULL.
type NullFloat32 struct {
	Float32 float32
	Valid   bool // Valid is true if Float32 is not NULL
}

func (n *NullFloat32) GetValue() float32 { return n.Float32 }

func (n *NullFloat32) Scan(vr *ValueReader) error {
	if vr.Type().DataType != Float4Oid {
		return SerializationError(fmt.Sprintf("NullFloat32.Scan cannot decode OID %d", vr.Type().DataType))
	}

	if vr.Len() == -1 {
		n.Float32, n.Valid = 0, false
		return nil
	}
	n.Valid = true
	n.Float32 = decodeFloat4(vr)
	return vr.Err()
}

func (n NullFloat32) FormatCode() int16 { return BinaryFormatCode }

func (n NullFloat32) Encode(w *WriteBuf, oid Oid) error {
	if oid != Float4Oid {
		return SerializationError(fmt.Sprintf("NullFloat32.Encode cannot encode into OID %d", oid))
	}

	if !n.Valid {
		w.WriteInt32(-1)
		return nil
	}

	return encodeFloat32(w, oid, n.Float32)
}

// NullFloat64 represents an float8 that may be null. NullFloat64 implements the
// Scanner and Encoder interfaces so it may be used both as an argument to
// Query[Row] and a destination for Scan.
//
// If Valid is false then the value is NULL.
type NullFloat64 struct {
	Float64 float64
	Valid   bool // Valid is true if Float64 is not NULL
}

func (n *NullFloat64) GetValue() float64 { return n.Float64 }

func (n *NullFloat64) Scan(vr *ValueReader) error {
	if vr.Type().DataType != Float8Oid {
		return SerializationError(fmt.Sprintf("NullFloat64.Scan cannot decode OID %d", vr.Type().DataType))
	}

	if vr.Len() == -1 {
		n.Float64, n.Valid = 0, false
		return nil
	}
	n.Valid = true
	n.Float64 = decodeFloat8(vr)
	return vr.Err()
}

func (n NullFloat64) FormatCode() int16 { return BinaryFormatCode }

func (n NullFloat64) Encode(w *WriteBuf, oid Oid) error {
	if oid != Float8Oid {
		return SerializationError(fmt.Sprintf("NullFloat64.Encode cannot encode into OID %d", oid))
	}

	if !n.Valid {
		w.WriteInt32(-1)
		return nil
	}

	return encodeFloat64(w, oid, n.Float64)
}

// NullString represents an string that may be null. NullString implements the
// Scanner Encoder interfaces so it may be used both as an argument to
// Query[Row] and a destination for Scan.
//
// If Valid is false then the value is NULL.
type NullString struct {
	String string
	Valid  bool // Valid is true if String is not NULL
}

<<<<<<< HEAD
func (n *NullString) GetValue() string { return n.String }

func (s *NullString) Scan(vr *ValueReader) error {
=======
func (n *NullString) Scan(vr *ValueReader) error {
>>>>>>> bf182c76
	// Not checking oid as so we can scan anything into into a NullString - may revisit this decision later

	if vr.Len() == -1 {
		n.String, n.Valid = "", false
		return nil
	}

	n.Valid = true
	n.String = decodeText(vr)
	return vr.Err()
}

func (n NullString) FormatCode() int16 { return TextFormatCode }

func (n NullString) Encode(w *WriteBuf, oid Oid) error {
	if !n.Valid {
		w.WriteInt32(-1)
		return nil
	}

	return encodeString(w, oid, n.String)
}

// Name is a type used for PostgreSQL's special 63-byte
// name data type, used for identifiers like table names.
// The pg_class.relname column is a good example of where the
// name data type is used.
//
// Note that the underlying Go data type of pgx.Name is string,
// so there is no way to enforce the 63-byte length. Inputting
// a longer name into PostgreSQL will result in silent truncation
// to 63 bytes.
//
// Also, if you have custom-compiled PostgreSQL and set
// NAMEDATALEN to a different value, obviously that number of
// bytes applies, rather than the default 63.
type Name string

// NullName represents a pgx.Name that may be null. NullName implements the
// Scanner and Encoder interfaces so it may be used both as an argument to
// Query[Row] and a destination for Scan for prepared and unprepared queries.
//
// If Valid is false then the value is NULL.
type NullName struct {
	Name  Name
	Valid bool // Valid is true if Name is not NULL
}

func (n *NullName) Scan(vr *ValueReader) error {
	if vr.Type().DataType != NameOid {
		return SerializationError(fmt.Sprintf("NullName.Scan cannot decode OID %d", vr.Type().DataType))
	}

	if vr.Len() == -1 {
		n.Name, n.Valid = "", false
		return nil
	}

	n.Valid = true
	n.Name = Name(decodeText(vr))
	return vr.Err()
}

func (n NullName) FormatCode() int16 { return TextFormatCode }

func (n NullName) Encode(w *WriteBuf, oid Oid) error {
	if !n.Valid {
		w.WriteInt32(-1)
		return nil
	}

	return encodeString(w, oid, string(n.Name))
}

// The pgx.Char type is for PostgreSQL's special 8-bit-only
// "char" type more akin to the C language's char type, or Go's byte type.
// (Note that the name in PostgreSQL itself is "char", in double-quotes,
// and not char.) It gets used a lot in PostgreSQL's system tables to hold
// a single ASCII character value (eg pg_class.relkind).
type Char byte

// NullChar represents a pgx.Char that may be null. NullChar implements the
// Scanner and Encoder interfaces so it may be used both as an argument to
// Query[Row] and a destination for Scan for prepared and unprepared queries.
//
// If Valid is false then the value is NULL.
type NullChar struct {
	Char  Char
	Valid bool // Valid is true if Char is not NULL
}

func (n *NullChar) Scan(vr *ValueReader) error {
	if vr.Type().DataType != CharOid {
		return SerializationError(fmt.Sprintf("NullChar.Scan cannot decode OID %d", vr.Type().DataType))
	}

	if vr.Len() == -1 {
		n.Char, n.Valid = 0, false
		return nil
	}
	n.Valid = true
	n.Char = decodeChar(vr)
	return vr.Err()
}

func (n NullChar) FormatCode() int16 { return BinaryFormatCode }

func (n NullChar) Encode(w *WriteBuf, oid Oid) error {
	if oid != CharOid {
		return SerializationError(fmt.Sprintf("NullChar.Encode cannot encode into OID %d", oid))
	}

	if !n.Valid {
		w.WriteInt32(-1)
		return nil
	}

	return encodeChar(w, oid, n.Char)
}

// NullInt16 represents a smallint that may be null. NullInt16 implements the
// Scanner and Encoder interfaces so it may be used both as an argument to
// Query[Row] and a destination for Scan for prepared and unprepared queries.
//
// If Valid is false then the value is NULL.
type NullInt16 struct {
	Int16 int16
	Valid bool // Valid is true if Int16 is not NULL
}

func (n *NullInt16) GetValue() int16 { return n.Int16 }

func (n *NullInt16) Scan(vr *ValueReader) error {
	if vr.Type().DataType != Int2Oid {
		return SerializationError(fmt.Sprintf("NullInt16.Scan cannot decode OID %d", vr.Type().DataType))
	}

	if vr.Len() == -1 {
		n.Int16, n.Valid = 0, false
		return nil
	}
	n.Valid = true
	n.Int16 = decodeInt2(vr)
	return vr.Err()
}

func (n NullInt16) FormatCode() int16 { return BinaryFormatCode }

func (n NullInt16) Encode(w *WriteBuf, oid Oid) error {
	if oid != Int2Oid {
		return SerializationError(fmt.Sprintf("NullInt16.Encode cannot encode into OID %d", oid))
	}

	if !n.Valid {
		w.WriteInt32(-1)
		return nil
	}

	return encodeInt16(w, oid, n.Int16)
}

// NullInt32 represents an integer that may be null. NullInt32 implements the
// Scanner and Encoder interfaces so it may be used both as an argument to
// Query[Row] and a destination for Scan.
//
// If Valid is false then the value is NULL.
type NullInt32 struct {
	Int32 int32
	Valid bool // Valid is true if Int32 is not NULL
}

func (n *NullInt32) GetValue() int32 { return n.Int32 }

func (n *NullInt32) Scan(vr *ValueReader) error {
	if vr.Type().DataType != Int4Oid {
		return SerializationError(fmt.Sprintf("NullInt32.Scan cannot decode OID %d", vr.Type().DataType))
	}

	if vr.Len() == -1 {
		n.Int32, n.Valid = 0, false
		return nil
	}
	n.Valid = true
	n.Int32 = decodeInt4(vr)
	return vr.Err()
}

func (n NullInt32) FormatCode() int16 { return BinaryFormatCode }

func (n NullInt32) Encode(w *WriteBuf, oid Oid) error {
	if oid != Int4Oid {
		return SerializationError(fmt.Sprintf("NullInt32.Encode cannot encode into OID %d", oid))
	}

	if !n.Valid {
		w.WriteInt32(-1)
		return nil
	}

	return encodeInt32(w, oid, n.Int32)
}

// Oid (Object Identifier Type) is, according to https://www.postgresql.org/docs/current/static/datatype-oid.html,
// used internally by PostgreSQL as a primary key for various system tables. It is currently implemented
// as an unsigned four-byte integer. Its definition can be found in src/include/postgres_ext.h
// in the PostgreSQL sources.
type Oid uint32

// NullOid represents a Command Identifier (Oid) that may be null. NullOid implements the
// Scanner and Encoder interfaces so it may be used both as an argument to
// Query[Row] and a destination for Scan.
//
// If Valid is false then the value is NULL.
type NullOid struct {
	Oid   Oid
	Valid bool // Valid is true if Oid is not NULL
}

func (n *NullOid) Scan(vr *ValueReader) error {
	if vr.Type().DataType != OidOid {
		return SerializationError(fmt.Sprintf("NullOid.Scan cannot decode OID %d", vr.Type().DataType))
	}

	if vr.Len() == -1 {
		n.Oid, n.Valid = 0, false
		return nil
	}
	n.Valid = true
	n.Oid = decodeOid(vr)
	return vr.Err()
}

func (n NullOid) FormatCode() int16 { return BinaryFormatCode }

func (n NullOid) Encode(w *WriteBuf, oid Oid) error {
	if oid != OidOid {
		return SerializationError(fmt.Sprintf("NullOid.Encode cannot encode into OID %d", oid))
	}

	if !n.Valid {
		w.WriteInt32(-1)
		return nil
	}

	return encodeOid(w, oid, n.Oid)
}

// Xid is PostgreSQL's Transaction ID type.
//
// In later versions of PostgreSQL, it is the type used for the backend_xid
// and backend_xmin columns of the pg_stat_activity system view.
//
// Also, when one does
//
// 	select xmin, xmax, * from some_table;
//
// it is the data type of the xmin and xmax hidden system columns.
//
// It is currently implemented as an unsigned four byte integer.
// Its definition can be found in src/include/postgres_ext.h as TransactionId
// in the PostgreSQL sources.
type Xid uint32

// NullXid represents a Transaction ID (Xid) that may be null. NullXid implements the
// Scanner and Encoder interfaces so it may be used both as an argument to
// Query[Row] and a destination for Scan.
//
// If Valid is false then the value is NULL.
type NullXid struct {
	Xid   Xid
	Valid bool // Valid is true if Xid is not NULL
}

func (n *NullXid) Scan(vr *ValueReader) error {
	if vr.Type().DataType != XidOid {
		return SerializationError(fmt.Sprintf("NullXid.Scan cannot decode OID %d", vr.Type().DataType))
	}

	if vr.Len() == -1 {
		n.Xid, n.Valid = 0, false
		return nil
	}
	n.Valid = true
	n.Xid = decodeXid(vr)
	return vr.Err()
}

func (n NullXid) FormatCode() int16 { return BinaryFormatCode }

func (n NullXid) Encode(w *WriteBuf, oid Oid) error {
	if oid != XidOid {
		return SerializationError(fmt.Sprintf("NullXid.Encode cannot encode into OID %d", oid))
	}

	if !n.Valid {
		w.WriteInt32(-1)
		return nil
	}

	return encodeXid(w, oid, n.Xid)
}

// Cid is PostgreSQL's Command Identifier type.
//
// When one does
//
// 	select cmin, cmax, * from some_table;
//
// it is the data type of the cmin and cmax hidden system columns.
//
// It is currently implemented as an unsigned four byte integer.
// Its definition can be found in src/include/c.h as CommandId
// in the PostgreSQL sources.
type Cid uint32

// NullCid represents a Command Identifier (Cid) that may be null. NullCid implements the
// Scanner and Encoder interfaces so it may be used both as an argument to
// Query[Row] and a destination for Scan.
//
// If Valid is false then the value is NULL.
type NullCid struct {
	Cid   Cid
	Valid bool // Valid is true if Cid is not NULL
}

func (n *NullCid) Scan(vr *ValueReader) error {
	if vr.Type().DataType != CidOid {
		return SerializationError(fmt.Sprintf("NullCid.Scan cannot decode OID %d", vr.Type().DataType))
	}

	if vr.Len() == -1 {
		n.Cid, n.Valid = 0, false
		return nil
	}
	n.Valid = true
	n.Cid = decodeCid(vr)
	return vr.Err()
}

func (n NullCid) FormatCode() int16 { return BinaryFormatCode }

func (n NullCid) Encode(w *WriteBuf, oid Oid) error {
	if oid != CidOid {
		return SerializationError(fmt.Sprintf("NullCid.Encode cannot encode into OID %d", oid))
	}

	if !n.Valid {
		w.WriteInt32(-1)
		return nil
	}

	return encodeCid(w, oid, n.Cid)
}

// Tid is PostgreSQL's Tuple Identifier type.
//
// When one does
//
// 	select ctid, * from some_table;
//
// it is the data type of the ctid hidden system column.
//
// It is currently implemented as a pair unsigned two byte integers.
// Its conversion functions can be found in src/backend/utils/adt/tid.c
// in the PostgreSQL sources.
type Tid struct {
	BlockNumber  uint32
	OffsetNumber uint16
}

// NullTid represents a Tuple Identifier (Tid) that may be null. NullTid implements the
// Scanner and Encoder interfaces so it may be used both as an argument to
// Query[Row] and a destination for Scan.
//
// If Valid is false then the value is NULL.
type NullTid struct {
	Tid   Tid
	Valid bool // Valid is true if Tid is not NULL
}

func (n *NullTid) Scan(vr *ValueReader) error {
	if vr.Type().DataType != TidOid {
		return SerializationError(fmt.Sprintf("NullTid.Scan cannot decode OID %d", vr.Type().DataType))
	}

	if vr.Len() == -1 {
		n.Tid, n.Valid = Tid{BlockNumber: 0, OffsetNumber: 0}, false
		return nil
	}
	n.Valid = true
	n.Tid = decodeTid(vr)
	return vr.Err()
}

func (n NullTid) FormatCode() int16 { return BinaryFormatCode }

func (n NullTid) Encode(w *WriteBuf, oid Oid) error {
	if oid != TidOid {
		return SerializationError(fmt.Sprintf("NullTid.Encode cannot encode into OID %d", oid))
	}

	if !n.Valid {
		w.WriteInt32(-1)
		return nil
	}

	return encodeTid(w, oid, n.Tid)
}

// NullInt64 represents an bigint that may be null. NullInt64 implements the
// Scanner and Encoder interfaces so it may be used both as an argument to
// Query[Row] and a destination for Scan.
//
// If Valid is false then the value is NULL.
type NullInt64 struct {
	Int64 int64
	Valid bool // Valid is true if Int64 is not NULL
}

func (n *NullInt64) GetValue() int64 { return n.Int64 }

func (n *NullInt64) Scan(vr *ValueReader) error {
	if vr.Type().DataType != Int8Oid {
		return SerializationError(fmt.Sprintf("NullInt64.Scan cannot decode OID %d", vr.Type().DataType))
	}

	if vr.Len() == -1 {
		n.Int64, n.Valid = 0, false
		return nil
	}
	n.Valid = true
	n.Int64 = decodeInt8(vr)
	return vr.Err()
}

func (n NullInt64) FormatCode() int16 { return BinaryFormatCode }

func (n NullInt64) Encode(w *WriteBuf, oid Oid) error {
	if oid != Int8Oid {
		return SerializationError(fmt.Sprintf("NullInt64.Encode cannot encode into OID %d", oid))
	}

	if !n.Valid {
		w.WriteInt32(-1)
		return nil
	}

	return encodeInt64(w, oid, n.Int64)
}

// NullBool represents an bool that may be null. NullBool implements the Scanner
// and Encoder interfaces so it may be used both as an argument to Query[Row]
// and a destination for Scan.
//
// If Valid is false then the value is NULL.
type NullBool struct {
	Bool  bool
	Valid bool // Valid is true if Bool is not NULL
}

func (n *NullBool) GetValue() bool { return n.Bool }

func (n *NullBool) Scan(vr *ValueReader) error {
	if vr.Type().DataType != BoolOid {
		return SerializationError(fmt.Sprintf("NullBool.Scan cannot decode OID %d", vr.Type().DataType))
	}

	if vr.Len() == -1 {
		n.Bool, n.Valid = false, false
		return nil
	}
	n.Valid = true
	n.Bool = decodeBool(vr)
	return vr.Err()
}

func (n NullBool) FormatCode() int16 { return BinaryFormatCode }

func (n NullBool) Encode(w *WriteBuf, oid Oid) error {
	if oid != BoolOid {
		return SerializationError(fmt.Sprintf("NullBool.Encode cannot encode into OID %d", oid))
	}

	if !n.Valid {
		w.WriteInt32(-1)
		return nil
	}

	return encodeBool(w, oid, n.Bool)
}

// NullTime represents an time.Time that may be null. NullTime implements the
// Scanner and Encoder interfaces so it may be used both as an argument to
// Query[Row] and a destination for Scan. It corresponds with the PostgreSQL
// types timestamptz, timestamp, and date.
//
// If Valid is false then the value is NULL.
type NullTime struct {
	Time  time.Time
	Valid bool // Valid is true if Time is not NULL
}

func (n *NullTime) GetValue() time.Time { return n.Time }

func (n *NullTime) Scan(vr *ValueReader) error {
	oid := vr.Type().DataType
	if oid != TimestampTzOid && oid != TimestampOid && oid != DateOid {
		return SerializationError(fmt.Sprintf("NullTime.Scan cannot decode OID %d", vr.Type().DataType))
	}

	if vr.Len() == -1 {
		n.Time, n.Valid = time.Time{}, false
		return nil
	}

	n.Valid = true
	switch oid {
	case TimestampTzOid:
		n.Time = decodeTimestampTz(vr)
	case TimestampOid:
		n.Time = decodeTimestamp(vr)
	case DateOid:
		n.Time = decodeDate(vr)
	}

	return vr.Err()
}

func (n NullTime) FormatCode() int16 { return BinaryFormatCode }

func (n NullTime) Encode(w *WriteBuf, oid Oid) error {
	if oid != TimestampTzOid && oid != TimestampOid && oid != DateOid {
		return SerializationError(fmt.Sprintf("NullTime.Encode cannot encode into OID %d", oid))
	}

	if !n.Valid {
		w.WriteInt32(-1)
		return nil
	}

	return encodeTime(w, oid, n.Time)
}

// Hstore represents an hstore column. It does not support a null column or null
// key values (use NullHstore for this). Hstore implements the Scanner and
// Encoder interfaces so it may be used both as an argument to Query[Row] and a
// destination for Scan.
type Hstore map[string]string

func (h *Hstore) Scan(vr *ValueReader) error {
	//oid for hstore not standardized, so we check its type name
	if vr.Type().DataTypeName != "hstore" {
		vr.Fatal(ProtocolError(fmt.Sprintf("Cannot decode type %s into Hstore", vr.Type().DataTypeName)))
		return nil
	}

	if vr.Len() == -1 {
		vr.Fatal(ProtocolError("Cannot decode null column into Hstore"))
		return nil
	}

	switch vr.Type().FormatCode {
	case TextFormatCode:
		m, err := parseHstoreToMap(vr.ReadString(vr.Len()))
		if err != nil {
			vr.Fatal(ProtocolError(fmt.Sprintf("Can't decode hstore column: %v", err)))
			return nil
		}
		hm := Hstore(m)
		*h = hm
		return nil
	case BinaryFormatCode:
		vr.Fatal(ProtocolError("Can't decode binary hstore"))
		return nil
	default:
		vr.Fatal(ProtocolError(fmt.Sprintf("Unknown field description format code: %v", vr.Type().FormatCode)))
		return nil
	}
}

func (h Hstore) FormatCode() int16 { return TextFormatCode }

func (h Hstore) Encode(w *WriteBuf, oid Oid) error {
	var buf bytes.Buffer

	i := 0
	for k, v := range h {
		i++
		ks := strings.Replace(k, `\`, `\\`, -1)
		ks = strings.Replace(ks, `"`, `\"`, -1)
		vs := strings.Replace(v, `\`, `\\`, -1)
		vs = strings.Replace(vs, `"`, `\"`, -1)
		buf.WriteString(fmt.Sprintf(`"%s"=>"%s"`, ks, vs))
		if i < len(h) {
			buf.WriteString(", ")
		}
	}
	w.WriteInt32(int32(buf.Len()))
	w.WriteBytes(buf.Bytes())
	return nil
}

// NullHstore represents an hstore column that can be null or have null values
// associated with its keys.  NullHstore implements the Scanner and Encoder
// interfaces so it may be used both as an argument to Query[Row] and a
// destination for Scan.
//
// If Valid is false, then the value of the entire hstore column is NULL
// If any of the NullString values in Store has Valid set to false, the key
// appears in the hstore column, but its value is explicitly set to NULL.
type NullHstore struct {
	Hstore map[string]NullString
	Valid  bool
}

func (n *NullHstore) GetValue() map[string]NullString { return n.Hstore }

func (h *NullHstore) Scan(vr *ValueReader) error {
	//oid for hstore not standardized, so we check its type name
	if vr.Type().DataTypeName != "hstore" {
		vr.Fatal(ProtocolError(fmt.Sprintf("Cannot decode type %s into NullHstore", vr.Type().DataTypeName)))
		return nil
	}

	if vr.Len() == -1 {
		h.Valid = false
		return nil
	}

	switch vr.Type().FormatCode {
	case TextFormatCode:
		store, err := parseHstoreToNullHstore(vr.ReadString(vr.Len()))
		if err != nil {
			vr.Fatal(ProtocolError(fmt.Sprintf("Can't decode hstore column: %v", err)))
			return nil
		}
		h.Valid = true
		h.Hstore = store
		return nil
	case BinaryFormatCode:
		vr.Fatal(ProtocolError("Can't decode binary hstore"))
		return nil
	default:
		vr.Fatal(ProtocolError(fmt.Sprintf("Unknown field description format code: %v", vr.Type().FormatCode)))
		return nil
	}
}

func (h NullHstore) FormatCode() int16 { return TextFormatCode }

func (h NullHstore) Encode(w *WriteBuf, oid Oid) error {
	var buf bytes.Buffer

	if !h.Valid {
		w.WriteInt32(-1)
		return nil
	}

	i := 0
	for k, v := range h.Hstore {
		i++
		ks := strings.Replace(k, `\`, `\\`, -1)
		ks = strings.Replace(ks, `"`, `\"`, -1)
		if v.Valid {
			vs := strings.Replace(v.String, `\`, `\\`, -1)
			vs = strings.Replace(vs, `"`, `\"`, -1)
			buf.WriteString(fmt.Sprintf(`"%s"=>"%s"`, ks, vs))
		} else {
			buf.WriteString(fmt.Sprintf(`"%s"=>NULL`, ks))
		}
		if i < len(h.Hstore) {
			buf.WriteString(", ")
		}
	}
	w.WriteInt32(int32(buf.Len()))
	w.WriteBytes(buf.Bytes())
	return nil
}

// Encode encodes arg into wbuf as the type oid. This allows implementations
// of the Encoder interface to delegate the actual work of encoding to the
// built-in functionality.
func Encode(wbuf *WriteBuf, oid Oid, arg interface{}) error {
	if arg == nil {
		wbuf.WriteInt32(-1)
		return nil
	}

	switch arg := arg.(type) {
	case Encoder:
		return arg.Encode(wbuf, oid)
	case driver.Valuer:
		v, err := arg.Value()
		if err != nil {
			return err
		}
		return Encode(wbuf, oid, v)
	case string:
		return encodeString(wbuf, oid, arg)
	case []byte:
		return encodeByteSlice(wbuf, oid, arg)
	case [][]byte:
		return encodeByteSliceSlice(wbuf, oid, arg)
	}

	refVal := reflect.ValueOf(arg)

	if refVal.Kind() == reflect.Ptr {
		if refVal.IsNil() {
			wbuf.WriteInt32(-1)
			return nil
		}
		arg = refVal.Elem().Interface()
		return Encode(wbuf, oid, arg)
	}

	if oid == JsonOid {
		return encodeJSON(wbuf, oid, arg)
	}
	if oid == JsonbOid {
		return encodeJSONB(wbuf, oid, arg)
	}

	switch arg := arg.(type) {
	case []string:
		return encodeStringSlice(wbuf, oid, arg)
	case bool:
		return encodeBool(wbuf, oid, arg)
	case []bool:
		return encodeBoolSlice(wbuf, oid, arg)
	case int:
		return encodeInt(wbuf, oid, arg)
	case uint:
		return encodeUInt(wbuf, oid, arg)
	case Char:
		return encodeChar(wbuf, oid, arg)
	case Name:
		// The name data type goes over the wire using the same format as string,
		// so just cast to string and use encodeString
		return encodeString(wbuf, oid, string(arg))
	case int8:
		return encodeInt8(wbuf, oid, arg)
	case uint8:
		return encodeUInt8(wbuf, oid, arg)
	case int16:
		return encodeInt16(wbuf, oid, arg)
	case []int16:
		return encodeInt16Slice(wbuf, oid, arg)
	case uint16:
		return encodeUInt16(wbuf, oid, arg)
	case []uint16:
		return encodeUInt16Slice(wbuf, oid, arg)
	case int32:
		return encodeInt32(wbuf, oid, arg)
	case []int32:
		return encodeInt32Slice(wbuf, oid, arg)
	case uint32:
		return encodeUInt32(wbuf, oid, arg)
	case []uint32:
		return encodeUInt32Slice(wbuf, oid, arg)
	case int64:
		return encodeInt64(wbuf, oid, arg)
	case []int64:
		return encodeInt64Slice(wbuf, oid, arg)
	case uint64:
		return encodeUInt64(wbuf, oid, arg)
	case []uint64:
		return encodeUInt64Slice(wbuf, oid, arg)
	case float32:
		return encodeFloat32(wbuf, oid, arg)
	case []float32:
		return encodeFloat32Slice(wbuf, oid, arg)
	case float64:
		return encodeFloat64(wbuf, oid, arg)
	case []float64:
		return encodeFloat64Slice(wbuf, oid, arg)
	case time.Time:
		return encodeTime(wbuf, oid, arg)
	case []time.Time:
		return encodeTimeSlice(wbuf, oid, arg)
	case net.IP:
		return encodeIP(wbuf, oid, arg)
	case []net.IP:
		return encodeIPSlice(wbuf, oid, arg)
	case net.IPNet:
		return encodeIPNet(wbuf, oid, arg)
	case []net.IPNet:
		return encodeIPNetSlice(wbuf, oid, arg)
	case Oid:
		return encodeOid(wbuf, oid, arg)
	case Xid:
		return encodeXid(wbuf, oid, arg)
	case Cid:
		return encodeCid(wbuf, oid, arg)
	default:
		if strippedArg, ok := stripNamedType(&refVal); ok {
			return Encode(wbuf, oid, strippedArg)
		}
		return SerializationError(fmt.Sprintf("Cannot encode %T into oid %v - %T must implement Encoder or be converted to a string", arg, oid, arg))
	}
}

func stripNamedType(val *reflect.Value) (interface{}, bool) {
	switch val.Kind() {
	case reflect.Int:
		return int(val.Int()), true
	case reflect.Int8:
		return int8(val.Int()), true
	case reflect.Int16:
		return int16(val.Int()), true
	case reflect.Int32:
		return int32(val.Int()), true
	case reflect.Int64:
		return int64(val.Int()), true
	case reflect.Uint:
		return uint(val.Uint()), true
	case reflect.Uint8:
		return uint8(val.Uint()), true
	case reflect.Uint16:
		return uint16(val.Uint()), true
	case reflect.Uint32:
		return uint32(val.Uint()), true
	case reflect.Uint64:
		return uint64(val.Uint()), true
	case reflect.String:
		return val.String(), true
	}

	return nil, false
}

// Decode decodes from vr into d. d must be a pointer. This allows
// implementations of the Decoder interface to delegate the actual work of
// decoding to the built-in functionality.
func Decode(vr *ValueReader, d interface{}) error {
	switch v := d.(type) {
	case *bool:
		*v = decodeBool(vr)
	case *int:
		n := decodeInt(vr)
		if n < int64(minInt) {
			return fmt.Errorf("%d is less than minimum value for int", n)
		} else if n > int64(maxInt) {
			return fmt.Errorf("%d is greater than maximum value for int", n)
		}
		*v = int(n)
	case *int8:
		n := decodeInt(vr)
		if n < math.MinInt8 {
			return fmt.Errorf("%d is less than minimum value for int8", n)
		} else if n > math.MaxInt8 {
			return fmt.Errorf("%d is greater than maximum value for int8", n)
		}
		*v = int8(n)
	case *int16:
		n := decodeInt(vr)
		if n < math.MinInt16 {
			return fmt.Errorf("%d is less than minimum value for int16", n)
		} else if n > math.MaxInt16 {
			return fmt.Errorf("%d is greater than maximum value for int16", n)
		}
		*v = int16(n)
	case *int32:
		n := decodeInt(vr)
		if n < math.MinInt32 {
			return fmt.Errorf("%d is less than minimum value for int32", n)
		} else if n > math.MaxInt32 {
			return fmt.Errorf("%d is greater than maximum value for int32", n)
		}
		*v = int32(n)
	case *int64:
		n := decodeInt(vr)
		if n < math.MinInt64 {
			return fmt.Errorf("%d is less than minimum value for int64", n)
		} else if n > math.MaxInt64 {
			return fmt.Errorf("%d is greater than maximum value for int64", n)
		}
		*v = int64(n)
	case *uint:
		n := decodeInt(vr)
		if n < 0 {
			return fmt.Errorf("%d is less than zero for uint8", n)
		} else if maxInt == math.MaxInt32 && n > math.MaxUint32 {
			return fmt.Errorf("%d is greater than maximum value for uint", n)
		}
		*v = uint(n)
	case *uint8:
		n := decodeInt(vr)
		if n < 0 {
			return fmt.Errorf("%d is less than zero for uint8", n)
		} else if n > math.MaxUint8 {
			return fmt.Errorf("%d is greater than maximum value for uint8", n)
		}
		*v = uint8(n)
	case *uint16:
		n := decodeInt(vr)
		if n < 0 {
			return fmt.Errorf("%d is less than zero for uint16", n)
		} else if n > math.MaxUint16 {
			return fmt.Errorf("%d is greater than maximum value for uint16", n)
		}
		*v = uint16(n)
	case *uint32:
		n := decodeInt(vr)
		if n < 0 {
			return fmt.Errorf("%d is less than zero for uint32", n)
		} else if n > math.MaxUint32 {
			return fmt.Errorf("%d is greater than maximum value for uint32", n)
		}
		*v = uint32(n)
	case *uint64:
		n := decodeInt(vr)
		if n < 0 {
			return fmt.Errorf("%d is less than zero for uint64", n)
		}
		*v = uint64(n)
	case *Char:
		*v = decodeChar(vr)
	case *Name:
		// name goes over the wire just like text
		*v = Name(decodeText(vr))
	case *Oid:
		*v = decodeOid(vr)
	case *Xid:
		*v = decodeXid(vr)
	case *Tid:
		*v = decodeTid(vr)
	case *Cid:
		*v = decodeCid(vr)
	case *string:
		*v = decodeText(vr)
	case *float32:
		*v = decodeFloat4(vr)
	case *float64:
		*v = decodeFloat8(vr)
	case *[]bool:
		*v = decodeBoolArray(vr)
	case *[]int16:
		*v = decodeInt2Array(vr)
	case *[]uint16:
		*v = decodeInt2ArrayToUInt(vr)
	case *[]int32:
		*v = decodeInt4Array(vr)
	case *[]uint32:
		*v = decodeInt4ArrayToUInt(vr)
	case *[]int64:
		*v = decodeInt8Array(vr)
	case *[]uint64:
		*v = decodeInt8ArrayToUInt(vr)
	case *[]float32:
		*v = decodeFloat4Array(vr)
	case *[]float64:
		*v = decodeFloat8Array(vr)
	case *[]string:
		*v = decodeTextArray(vr)
	case *[]time.Time:
		*v = decodeTimestampArray(vr)
	case *[][]byte:
		*v = decodeByteaArray(vr)
	case *[]interface{}:
		*v = decodeRecord(vr)
	case *time.Time:
		switch vr.Type().DataType {
		case DateOid:
			*v = decodeDate(vr)
		case TimestampTzOid:
			*v = decodeTimestampTz(vr)
		case TimestampOid:
			*v = decodeTimestamp(vr)
		default:
			return fmt.Errorf("Can't convert OID %v to time.Time", vr.Type().DataType)
		}
	case *net.IP:
		ipnet := decodeInet(vr)
		if oneCount, bitCount := ipnet.Mask.Size(); oneCount != bitCount {
			return fmt.Errorf("Cannot decode netmask into *net.IP")
		}
		*v = ipnet.IP
	case *[]net.IP:
		ipnets := decodeInetArray(vr)
		ips := make([]net.IP, len(ipnets))
		for i, ipnet := range ipnets {
			if oneCount, bitCount := ipnet.Mask.Size(); oneCount != bitCount {
				return fmt.Errorf("Cannot decode netmask into *net.IP")
			}
			ips[i] = ipnet.IP
		}
		*v = ips
	case *net.IPNet:
		*v = decodeInet(vr)
	case *[]net.IPNet:
		*v = decodeInetArray(vr)
	default:
		if v := reflect.ValueOf(d); v.Kind() == reflect.Ptr {
			el := v.Elem()
			switch el.Kind() {
			// if d is a pointer to pointer, strip the pointer and try again
			case reflect.Ptr:
				// -1 is a null value
				if vr.Len() == -1 {
					if !el.IsNil() {
						// if the destination pointer is not nil, nil it out
						el.Set(reflect.Zero(el.Type()))
					}
					return nil
				}
				if el.IsNil() {
					// allocate destination
					el.Set(reflect.New(el.Type().Elem()))
				}
				d = el.Interface()
				return Decode(vr, d)
			case reflect.Int, reflect.Int8, reflect.Int16, reflect.Int32, reflect.Int64:
				n := decodeInt(vr)
				if el.OverflowInt(n) {
					return fmt.Errorf("Scan cannot decode %d into %T", n, d)
				}
				el.SetInt(n)
				return nil
			case reflect.Uint, reflect.Uint8, reflect.Uint16, reflect.Uint32, reflect.Uint64:
				n := decodeInt(vr)
				if n < 0 {
					return fmt.Errorf("%d is less than zero for %T", n, d)
				}
				if el.OverflowUint(uint64(n)) {
					return fmt.Errorf("Scan cannot decode %d into %T", n, d)
				}
				el.SetUint(uint64(n))
				return nil
			case reflect.String:
				el.SetString(decodeText(vr))
				return nil
			}
		}
		return fmt.Errorf("Scan cannot decode into %T", d)
	}

	return nil
}

func decodeBool(vr *ValueReader) bool {
	if vr.Len() == -1 {
		vr.Fatal(ProtocolError("Cannot decode null into bool"))
		return false
	}

	if vr.Type().DataType != BoolOid {
		vr.Fatal(ProtocolError(fmt.Sprintf("Cannot decode oid %v into bool", vr.Type().DataType)))
		return false
	}

	if vr.Type().FormatCode != BinaryFormatCode {
		vr.Fatal(ProtocolError(fmt.Sprintf("Unknown field description format code: %v", vr.Type().FormatCode)))
		return false
	}

	if vr.Len() != 1 {
		vr.Fatal(ProtocolError(fmt.Sprintf("Received an invalid size for an bool: %d", vr.Len())))
		return false
	}

	b := vr.ReadByte()
	return b != 0
}

func encodeBool(w *WriteBuf, oid Oid, value bool) error {
	if oid != BoolOid {
		return fmt.Errorf("cannot encode Go %s into oid %d", "bool", oid)
	}

	w.WriteInt32(1)

	var n byte
	if value {
		n = 1
	}

	w.WriteByte(n)

	return nil
}

func decodeInt(vr *ValueReader) int64 {
	switch vr.Type().DataType {
	case Int2Oid:
		return int64(decodeInt2(vr))
	case Int4Oid:
		return int64(decodeInt4(vr))
	case Int8Oid:
		return int64(decodeInt8(vr))
	}

	vr.Fatal(ProtocolError(fmt.Sprintf("Cannot decode oid %v into any integer type", vr.Type().DataType)))
	return 0
}

func decodeInt8(vr *ValueReader) int64 {
	if vr.Len() == -1 {
		vr.Fatal(ProtocolError("Cannot decode null into int64"))
		return 0
	}

	if vr.Type().DataType != Int8Oid {
		vr.Fatal(ProtocolError(fmt.Sprintf("Cannot decode oid %v into int8", vr.Type().DataType)))
		return 0
	}

	if vr.Type().FormatCode != BinaryFormatCode {
		vr.Fatal(ProtocolError(fmt.Sprintf("Unknown field description format code: %v", vr.Type().FormatCode)))
		return 0
	}

	if vr.Len() != 8 {
		vr.Fatal(ProtocolError(fmt.Sprintf("Received an invalid size for an int8: %d", vr.Len())))
		return 0
	}

	return vr.ReadInt64()
}

func decodeChar(vr *ValueReader) Char {
	if vr.Len() == -1 {
		vr.Fatal(ProtocolError("Cannot decode null into char"))
		return Char(0)
	}

	if vr.Type().DataType != CharOid {
		vr.Fatal(ProtocolError(fmt.Sprintf("Cannot decode oid %v into char", vr.Type().DataType)))
		return Char(0)
	}

	if vr.Type().FormatCode != BinaryFormatCode {
		vr.Fatal(ProtocolError(fmt.Sprintf("Unknown field description format code: %v", vr.Type().FormatCode)))
		return Char(0)
	}

	if vr.Len() != 1 {
		vr.Fatal(ProtocolError(fmt.Sprintf("Received an invalid size for a char: %d", vr.Len())))
		return Char(0)
	}

	return Char(vr.ReadByte())
}

func decodeInt2(vr *ValueReader) int16 {
	if vr.Len() == -1 {
		vr.Fatal(ProtocolError("Cannot decode null into int16"))
		return 0
	}

	if vr.Type().DataType != Int2Oid {
		vr.Fatal(ProtocolError(fmt.Sprintf("Cannot decode oid %v into int16", vr.Type().DataType)))
		return 0
	}

	if vr.Type().FormatCode != BinaryFormatCode {
		vr.Fatal(ProtocolError(fmt.Sprintf("Unknown field description format code: %v", vr.Type().FormatCode)))
		return 0
	}

	if vr.Len() != 2 {
		vr.Fatal(ProtocolError(fmt.Sprintf("Received an invalid size for an int2: %d", vr.Len())))
		return 0
	}

	return vr.ReadInt16()
}

func encodeInt(w *WriteBuf, oid Oid, value int) error {
	switch oid {
	case Int2Oid:
		if value < math.MinInt16 {
			return fmt.Errorf("%d is less than min pg:int2", value)
		} else if value > math.MaxInt16 {
			return fmt.Errorf("%d is greater than max pg:int2", value)
		}
		w.WriteInt32(2)
		w.WriteInt16(int16(value))
	case Int4Oid:
		if value < math.MinInt32 {
			return fmt.Errorf("%d is less than min pg:int4", value)
		} else if value > math.MaxInt32 {
			return fmt.Errorf("%d is greater than max pg:int4", value)
		}
		w.WriteInt32(4)
		w.WriteInt32(int32(value))
	case Int8Oid:
		if int64(value) <= int64(math.MaxInt64) {
			w.WriteInt32(8)
			w.WriteInt64(int64(value))
		} else {
			return fmt.Errorf("%d is larger than max int64 %d", value, int64(math.MaxInt64))
		}
	default:
		return fmt.Errorf("cannot encode %s into oid %v", "int8", oid)
	}

	return nil
}

func encodeUInt(w *WriteBuf, oid Oid, value uint) error {
	switch oid {
	case Int2Oid:
		if value > math.MaxInt16 {
			return fmt.Errorf("%d is greater than max pg:int2", value)
		}
		w.WriteInt32(2)
		w.WriteInt16(int16(value))
	case Int4Oid:
		if value > math.MaxInt32 {
			return fmt.Errorf("%d is greater than max pg:int4", value)
		}
		w.WriteInt32(4)
		w.WriteInt32(int32(value))
	case Int8Oid:
		//****** Changed value to int64(value) and math.MaxInt64 to int64(math.MaxInt64)
		if int64(value) > int64(math.MaxInt64) {
			return fmt.Errorf("%d is greater than max pg:int8", value)
		}
		w.WriteInt32(8)
		w.WriteInt64(int64(value))

	default:
		return fmt.Errorf("cannot encode %s into oid %v", "uint8", oid)
	}

	return nil
}

func encodeChar(w *WriteBuf, oid Oid, value Char) error {
	w.WriteInt32(1)
	w.WriteByte(byte(value))
	return nil
}

func encodeInt8(w *WriteBuf, oid Oid, value int8) error {
	switch oid {
	case Int2Oid:
		w.WriteInt32(2)
		w.WriteInt16(int16(value))
	case Int4Oid:
		w.WriteInt32(4)
		w.WriteInt32(int32(value))
	case Int8Oid:
		w.WriteInt32(8)
		w.WriteInt64(int64(value))
	default:
		return fmt.Errorf("cannot encode %s into oid %v", "int8", oid)
	}

	return nil
}

func encodeUInt8(w *WriteBuf, oid Oid, value uint8) error {
	switch oid {
	case Int2Oid:
		w.WriteInt32(2)
		w.WriteInt16(int16(value))
	case Int4Oid:
		w.WriteInt32(4)
		w.WriteInt32(int32(value))
	case Int8Oid:
		w.WriteInt32(8)
		w.WriteInt64(int64(value))
	default:
		return fmt.Errorf("cannot encode %s into oid %v", "uint8", oid)
	}

	return nil
}

func encodeInt16(w *WriteBuf, oid Oid, value int16) error {
	switch oid {
	case Int2Oid:
		w.WriteInt32(2)
		w.WriteInt16(value)
	case Int4Oid:
		w.WriteInt32(4)
		w.WriteInt32(int32(value))
	case Int8Oid:
		w.WriteInt32(8)
		w.WriteInt64(int64(value))
	default:
		return fmt.Errorf("cannot encode %s into oid %v", "int16", oid)
	}

	return nil
}

func encodeUInt16(w *WriteBuf, oid Oid, value uint16) error {
	switch oid {
	case Int2Oid:
		if value <= math.MaxInt16 {
			w.WriteInt32(2)
			w.WriteInt16(int16(value))
		} else {
			return fmt.Errorf("%d is greater than max int16 %d", value, math.MaxInt16)
		}
	case Int4Oid:
		w.WriteInt32(4)
		w.WriteInt32(int32(value))
	case Int8Oid:
		w.WriteInt32(8)
		w.WriteInt64(int64(value))
	default:
		return fmt.Errorf("cannot encode %s into oid %v", "int16", oid)
	}

	return nil
}

func encodeInt32(w *WriteBuf, oid Oid, value int32) error {
	switch oid {
	case Int2Oid:
		if value <= math.MaxInt16 {
			w.WriteInt32(2)
			w.WriteInt16(int16(value))
		} else {
			return fmt.Errorf("%d is greater than max int16 %d", value, math.MaxInt16)
		}
	case Int4Oid:
		w.WriteInt32(4)
		w.WriteInt32(value)
	case Int8Oid:
		w.WriteInt32(8)
		w.WriteInt64(int64(value))
	default:
		return fmt.Errorf("cannot encode %s into oid %v", "int32", oid)
	}

	return nil
}

func encodeUInt32(w *WriteBuf, oid Oid, value uint32) error {
	switch oid {
	case Int2Oid:
		if value <= math.MaxInt16 {
			w.WriteInt32(2)
			w.WriteInt16(int16(value))
		} else {
			return fmt.Errorf("%d is greater than max int16 %d", value, math.MaxInt16)
		}
	case Int4Oid:
		if value <= math.MaxInt32 {
			w.WriteInt32(4)
			w.WriteInt32(int32(value))
		} else {
			return fmt.Errorf("%d is greater than max int32 %d", value, math.MaxInt32)
		}
	case Int8Oid:
		w.WriteInt32(8)
		w.WriteInt64(int64(value))
	default:
		return fmt.Errorf("cannot encode %s into oid %v", "uint32", oid)
	}

	return nil
}

func encodeInt64(w *WriteBuf, oid Oid, value int64) error {
	switch oid {
	case Int2Oid:
		if value <= math.MaxInt16 {
			w.WriteInt32(2)
			w.WriteInt16(int16(value))
		} else {
			return fmt.Errorf("%d is greater than max int16 %d", value, math.MaxInt16)
		}
	case Int4Oid:
		if value <= math.MaxInt32 {
			w.WriteInt32(4)
			w.WriteInt32(int32(value))
		} else {
			return fmt.Errorf("%d is greater than max int32 %d", value, math.MaxInt32)
		}
	case Int8Oid:
		w.WriteInt32(8)
		w.WriteInt64(value)
	default:
		return fmt.Errorf("cannot encode %s into oid %v", "int64", oid)
	}

	return nil
}

func encodeUInt64(w *WriteBuf, oid Oid, value uint64) error {
	switch oid {
	case Int2Oid:
		if value <= math.MaxInt16 {
			w.WriteInt32(2)
			w.WriteInt16(int16(value))
		} else {
			return fmt.Errorf("%d is greater than max int16 %d", value, math.MaxInt16)
		}
	case Int4Oid:
		if value <= math.MaxInt32 {
			w.WriteInt32(4)
			w.WriteInt32(int32(value))
		} else {
			return fmt.Errorf("%d is greater than max int32 %d", value, math.MaxInt32)
		}
	case Int8Oid:

		if value <= math.MaxInt64 {
			w.WriteInt32(8)
			w.WriteInt64(int64(value))
		} else {
			return fmt.Errorf("%d is greater than max int64 %d", value, int64(math.MaxInt64))
		}
	default:
		return fmt.Errorf("cannot encode %s into oid %v", "uint64", oid)
	}

	return nil
}

func decodeInt4(vr *ValueReader) int32 {
	if vr.Len() == -1 {
		vr.Fatal(ProtocolError("Cannot decode null into int32"))
		return 0
	}

	if vr.Type().DataType != Int4Oid {
		vr.Fatal(ProtocolError(fmt.Sprintf("Cannot decode oid %v into int32", vr.Type().DataType)))
		return 0
	}

	if vr.Type().FormatCode != BinaryFormatCode {
		vr.Fatal(ProtocolError(fmt.Sprintf("Unknown field description format code: %v", vr.Type().FormatCode)))
		return 0
	}

	if vr.Len() != 4 {
		vr.Fatal(ProtocolError(fmt.Sprintf("Received an invalid size for an int4: %d", vr.Len())))
		return 0
	}

	return vr.ReadInt32()
}

func decodeOid(vr *ValueReader) Oid {
	if vr.Len() == -1 {
		vr.Fatal(ProtocolError("Cannot decode null into Oid"))
		return Oid(0)
	}

	if vr.Type().DataType != OidOid {
		vr.Fatal(ProtocolError(fmt.Sprintf("Cannot decode oid %v into pgx.Oid", vr.Type().DataType)))
		return Oid(0)
	}

	// Oid needs to decode text format because it is used in loadPgTypes
	switch vr.Type().FormatCode {
	case TextFormatCode:
		s := vr.ReadString(vr.Len())
		n, err := strconv.ParseUint(s, 10, 32)
		if err != nil {
			vr.Fatal(ProtocolError(fmt.Sprintf("Received invalid Oid: %v", s)))
		}
		return Oid(n)
	case BinaryFormatCode:
		if vr.Len() != 4 {
			vr.Fatal(ProtocolError(fmt.Sprintf("Received an invalid size for an Oid: %d", vr.Len())))
			return Oid(0)
		}
		return Oid(vr.ReadInt32())
	default:
		vr.Fatal(ProtocolError(fmt.Sprintf("Unknown field description format code: %v", vr.Type().FormatCode)))
		return Oid(0)
	}
}

func encodeOid(w *WriteBuf, oid Oid, value Oid) error {
	if oid != OidOid {
		return fmt.Errorf("cannot encode Go %s into oid %d", "pgx.Oid", oid)
	}

	w.WriteInt32(4)
	w.WriteUint32(uint32(value))

	return nil
}

func decodeXid(vr *ValueReader) Xid {
	if vr.Len() == -1 {
		vr.Fatal(ProtocolError("Cannot decode null into Xid"))
		return Xid(0)
	}

	if vr.Type().DataType != XidOid {
		vr.Fatal(ProtocolError(fmt.Sprintf("Cannot decode oid %v into pgx.Xid", vr.Type().DataType)))
		return Xid(0)
	}

	// Unlikely Xid will ever go over the wire as text format, but who knows?
	switch vr.Type().FormatCode {
	case TextFormatCode:
		s := vr.ReadString(vr.Len())
		n, err := strconv.ParseUint(s, 10, 32)
		if err != nil {
			vr.Fatal(ProtocolError(fmt.Sprintf("Received invalid Oid: %v", s)))
		}
		return Xid(n)
	case BinaryFormatCode:
		if vr.Len() != 4 {
			vr.Fatal(ProtocolError(fmt.Sprintf("Received an invalid size for an Oid: %d", vr.Len())))
			return Xid(0)
		}
		return Xid(vr.ReadUint32())
	default:
		vr.Fatal(ProtocolError(fmt.Sprintf("Unknown field description format code: %v", vr.Type().FormatCode)))
		return Xid(0)
	}
}

func encodeXid(w *WriteBuf, oid Oid, value Xid) error {
	if oid != XidOid {
		return fmt.Errorf("cannot encode Go %s into oid %d", "pgx.Xid", oid)
	}

	w.WriteInt32(4)
	w.WriteUint32(uint32(value))

	return nil
}

func decodeCid(vr *ValueReader) Cid {
	if vr.Len() == -1 {
		vr.Fatal(ProtocolError("Cannot decode null into Cid"))
		return Cid(0)
	}

	if vr.Type().DataType != CidOid {
		vr.Fatal(ProtocolError(fmt.Sprintf("Cannot decode oid %v into pgx.Cid", vr.Type().DataType)))
		return Cid(0)
	}

	// Unlikely Cid will ever go over the wire as text format, but who knows?
	switch vr.Type().FormatCode {
	case TextFormatCode:
		s := vr.ReadString(vr.Len())
		n, err := strconv.ParseUint(s, 10, 32)
		if err != nil {
			vr.Fatal(ProtocolError(fmt.Sprintf("Received invalid Oid: %v", s)))
		}
		return Cid(n)
	case BinaryFormatCode:
		if vr.Len() != 4 {
			vr.Fatal(ProtocolError(fmt.Sprintf("Received an invalid size for an Oid: %d", vr.Len())))
			return Cid(0)
		}
		return Cid(vr.ReadUint32())
	default:
		vr.Fatal(ProtocolError(fmt.Sprintf("Unknown field description format code: %v", vr.Type().FormatCode)))
		return Cid(0)
	}
}

func encodeCid(w *WriteBuf, oid Oid, value Cid) error {
	if oid != CidOid {
		return fmt.Errorf("cannot encode Go %s into oid %d", "pgx.Cid", oid)
	}

	w.WriteInt32(4)
	w.WriteUint32(uint32(value))

	return nil
}

// Note that we do not match negative numbers, because neither the
// BlockNumber nor OffsetNumber of a Tid can be negative.
var tidRegexp *regexp.Regexp = regexp.MustCompile(`^\((\d*),(\d*)\)$`)

func decodeTid(vr *ValueReader) Tid {
	if vr.Len() == -1 {
		vr.Fatal(ProtocolError("Cannot decode null into Tid"))
		return Tid{BlockNumber: 0, OffsetNumber: 0}
	}

	if vr.Type().DataType != TidOid {
		vr.Fatal(ProtocolError(fmt.Sprintf("Cannot decode oid %v into pgx.Tid", vr.Type().DataType)))
		return Tid{BlockNumber: 0, OffsetNumber: 0}
	}

	// Unlikely Tid will ever go over the wire as text format, but who knows?
	switch vr.Type().FormatCode {
	case TextFormatCode:
		s := vr.ReadString(vr.Len())

		match := tidRegexp.FindStringSubmatch(s)
		if match == nil {
			vr.Fatal(ProtocolError(fmt.Sprintf("Received invalid Oid: %v", s)))
			return Tid{BlockNumber: 0, OffsetNumber: 0}
		}

		blockNumber, err := strconv.ParseUint(s, 10, 16)
		if err != nil {
			vr.Fatal(ProtocolError(fmt.Sprintf("Received invalid BlockNumber part of a Tid: %v", s)))
		}

		offsetNumber, err := strconv.ParseUint(s, 10, 16)
		if err != nil {
			vr.Fatal(ProtocolError(fmt.Sprintf("Received invalid offsetNumber part of a Tid: %v", s)))
		}
		return Tid{BlockNumber: uint32(blockNumber), OffsetNumber: uint16(offsetNumber)}
	case BinaryFormatCode:
		if vr.Len() != 6 {
			vr.Fatal(ProtocolError(fmt.Sprintf("Received an invalid size for an Oid: %d", vr.Len())))
			return Tid{BlockNumber: 0, OffsetNumber: 0}
		}
		return Tid{BlockNumber: vr.ReadUint32(), OffsetNumber: vr.ReadUint16()}
	default:
		vr.Fatal(ProtocolError(fmt.Sprintf("Unknown field description format code: %v", vr.Type().FormatCode)))
		return Tid{BlockNumber: 0, OffsetNumber: 0}
	}
}

func encodeTid(w *WriteBuf, oid Oid, value Tid) error {
	if oid != TidOid {
		return fmt.Errorf("cannot encode Go %s into oid %d", "pgx.Tid", oid)
	}

	w.WriteInt32(6)
	w.WriteUint32(value.BlockNumber)
	w.WriteUint16(value.OffsetNumber)

	return nil
}

func decodeFloat4(vr *ValueReader) float32 {
	if vr.Len() == -1 {
		vr.Fatal(ProtocolError("Cannot decode null into float32"))
		return 0
	}

	if vr.Type().DataType != Float4Oid {
		vr.Fatal(ProtocolError(fmt.Sprintf("Cannot decode oid %v into float32", vr.Type().DataType)))
		return 0
	}

	if vr.Type().FormatCode != BinaryFormatCode {
		vr.Fatal(ProtocolError(fmt.Sprintf("Unknown field description format code: %v", vr.Type().FormatCode)))
		return 0
	}

	if vr.Len() != 4 {
		vr.Fatal(ProtocolError(fmt.Sprintf("Received an invalid size for an float4: %d", vr.Len())))
		return 0
	}

	i := vr.ReadInt32()
	return math.Float32frombits(uint32(i))
}

func encodeFloat32(w *WriteBuf, oid Oid, value float32) error {
	switch oid {
	case Float4Oid:
		w.WriteInt32(4)
		w.WriteInt32(int32(math.Float32bits(value)))
	case Float8Oid:
		w.WriteInt32(8)
		w.WriteInt64(int64(math.Float64bits(float64(value))))
	default:
		return fmt.Errorf("cannot encode %s into oid %v", "float32", oid)
	}

	return nil
}

func decodeFloat8(vr *ValueReader) float64 {
	if vr.Len() == -1 {
		vr.Fatal(ProtocolError("Cannot decode null into float64"))
		return 0
	}

	if vr.Type().DataType != Float8Oid {
		vr.Fatal(ProtocolError(fmt.Sprintf("Cannot decode oid %v into float64", vr.Type().DataType)))
		return 0
	}

	if vr.Type().FormatCode != BinaryFormatCode {
		vr.Fatal(ProtocolError(fmt.Sprintf("Unknown field description format code: %v", vr.Type().FormatCode)))
		return 0
	}

	if vr.Len() != 8 {
		vr.Fatal(ProtocolError(fmt.Sprintf("Received an invalid size for an float8: %d", vr.Len())))
		return 0
	}

	i := vr.ReadInt64()
	return math.Float64frombits(uint64(i))
}

func encodeFloat64(w *WriteBuf, oid Oid, value float64) error {
	switch oid {
	case Float8Oid:
		w.WriteInt32(8)
		w.WriteInt64(int64(math.Float64bits(value)))
	default:
		return fmt.Errorf("cannot encode %s into oid %v", "float64", oid)
	}

	return nil
}

func decodeText(vr *ValueReader) string {
	if vr.Len() == -1 {
		vr.Fatal(ProtocolError("Cannot decode null into string"))
		return ""
	}

	return vr.ReadString(vr.Len())
}

func encodeString(w *WriteBuf, oid Oid, value string) error {
	w.WriteInt32(int32(len(value)))
	w.WriteBytes([]byte(value))
	return nil
}

func decodeBytea(vr *ValueReader) []byte {
	if vr.Len() == -1 {
		return nil
	}

	if vr.Type().DataType != ByteaOid {
		vr.Fatal(ProtocolError(fmt.Sprintf("Cannot decode oid %v into []byte", vr.Type().DataType)))
		return nil
	}

	if vr.Type().FormatCode != BinaryFormatCode {
		vr.Fatal(ProtocolError(fmt.Sprintf("Unknown field description format code: %v", vr.Type().FormatCode)))
		return nil
	}

	return vr.ReadBytes(vr.Len())
}

func encodeByteSlice(w *WriteBuf, oid Oid, value []byte) error {
	w.WriteInt32(int32(len(value)))
	w.WriteBytes(value)

	return nil
}

func decodeJSON(vr *ValueReader, d interface{}) error {
	if vr.Len() == -1 {
		return nil
	}

	if vr.Type().DataType != JsonOid {
		vr.Fatal(ProtocolError(fmt.Sprintf("Cannot decode oid %v into json", vr.Type().DataType)))
	}

	bytes := vr.ReadBytes(vr.Len())
	err := json.Unmarshal(bytes, d)
	if err != nil {
		vr.Fatal(err)
	}
	return err
}

func encodeJSON(w *WriteBuf, oid Oid, value interface{}) error {
	if oid != JsonOid {
		return fmt.Errorf("cannot encode JSON into oid %v", oid)
	}

	s, err := json.Marshal(value)
	if err != nil {
		return fmt.Errorf("Failed to encode json from type: %T", value)
	}

	w.WriteInt32(int32(len(s)))
	w.WriteBytes(s)

	return nil
}

func decodeJSONB(vr *ValueReader, d interface{}) error {
	if vr.Len() == -1 {
		return nil
	}

	if vr.Type().DataType != JsonbOid {
		vr.Fatal(ProtocolError(fmt.Sprintf("Cannot decode oid %v into jsonb", vr.Type().DataType)))
	}

	bytes := vr.ReadBytes(vr.Len())
	if bytes[0] != 1 {
		vr.Fatal(ProtocolError(fmt.Sprintf("Unknown jsonb format byte: %x", bytes[0])))
	}

	err := json.Unmarshal(bytes[1:], d)
	if err != nil {
		vr.Fatal(err)
	}
	return err
}

func encodeJSONB(w *WriteBuf, oid Oid, value interface{}) error {
	if oid != JsonbOid {
		return fmt.Errorf("cannot encode JSON into oid %v", oid)
	}

	s, err := json.Marshal(value)
	if err != nil {
		return fmt.Errorf("Failed to encode json from type: %T", value)
	}

	w.WriteInt32(int32(len(s) + 1))
	w.WriteByte(1) // JSONB format header
	w.WriteBytes(s)

	return nil
}

func decodeDate(vr *ValueReader) time.Time {
	var zeroTime time.Time

	if vr.Len() == -1 {
		vr.Fatal(ProtocolError("Cannot decode null into time.Time"))
		return zeroTime
	}

	if vr.Type().DataType != DateOid {
		vr.Fatal(ProtocolError(fmt.Sprintf("Cannot decode oid %v into time.Time", vr.Type().DataType)))
		return zeroTime
	}

	if vr.Type().FormatCode != BinaryFormatCode {
		vr.Fatal(ProtocolError(fmt.Sprintf("Unknown field description format code: %v", vr.Type().FormatCode)))
		return zeroTime
	}

	if vr.Len() != 4 {
		vr.Fatal(ProtocolError(fmt.Sprintf("Received an invalid size for an date: %d", vr.Len())))
	}
	dayOffset := vr.ReadInt32()
	return time.Date(2000, 1, int(1+dayOffset), 0, 0, 0, 0, time.Local)
}

func encodeTime(w *WriteBuf, oid Oid, value time.Time) error {
	switch oid {
	case DateOid:
		tUnix := time.Date(value.Year(), value.Month(), value.Day(), 0, 0, 0, 0, time.UTC).Unix()
		dateEpoch := time.Date(2000, 1, 1, 0, 0, 0, 0, time.UTC).Unix()

		secSinceDateEpoch := tUnix - dateEpoch
		daysSinceDateEpoch := secSinceDateEpoch / 86400

		w.WriteInt32(4)
		w.WriteInt32(int32(daysSinceDateEpoch))

		return nil
	case TimestampTzOid, TimestampOid:
		microsecSinceUnixEpoch := value.Unix()*1000000 + int64(value.Nanosecond())/1000
		microsecSinceY2K := microsecSinceUnixEpoch - microsecFromUnixEpochToY2K

		w.WriteInt32(8)
		w.WriteInt64(microsecSinceY2K)

		return nil
	default:
		return fmt.Errorf("cannot encode %s into oid %v", "time.Time", oid)
	}
}

const microsecFromUnixEpochToY2K = 946684800 * 1000000

func decodeTimestampTz(vr *ValueReader) time.Time {
	var zeroTime time.Time

	if vr.Len() == -1 {
		vr.Fatal(ProtocolError("Cannot decode null into time.Time"))
		return zeroTime
	}

	if vr.Type().DataType != TimestampTzOid {
		vr.Fatal(ProtocolError(fmt.Sprintf("Cannot decode oid %v into time.Time", vr.Type().DataType)))
		return zeroTime
	}

	if vr.Type().FormatCode != BinaryFormatCode {
		vr.Fatal(ProtocolError(fmt.Sprintf("Unknown field description format code: %v", vr.Type().FormatCode)))
		return zeroTime
	}

	if vr.Len() != 8 {
		vr.Fatal(ProtocolError(fmt.Sprintf("Received an invalid size for an timestamptz: %d", vr.Len())))
		return zeroTime
	}

	microsecSinceY2K := vr.ReadInt64()
	microsecSinceUnixEpoch := microsecFromUnixEpochToY2K + microsecSinceY2K
	return time.Unix(microsecSinceUnixEpoch/1000000, (microsecSinceUnixEpoch%1000000)*1000)
}

func decodeTimestamp(vr *ValueReader) time.Time {
	var zeroTime time.Time

	if vr.Len() == -1 {
		vr.Fatal(ProtocolError("Cannot decode null into timestamp"))
		return zeroTime
	}

	if vr.Type().DataType != TimestampOid {
		vr.Fatal(ProtocolError(fmt.Sprintf("Cannot decode oid %v into time.Time", vr.Type().DataType)))
		return zeroTime
	}

	if vr.Type().FormatCode != BinaryFormatCode {
		vr.Fatal(ProtocolError(fmt.Sprintf("Unknown field description format code: %v", vr.Type().FormatCode)))
		return zeroTime
	}

	if vr.Len() != 8 {
		vr.Fatal(ProtocolError(fmt.Sprintf("Received an invalid size for an timestamp: %d", vr.Len())))
		return zeroTime
	}

	microsecSinceY2K := vr.ReadInt64()
	microsecSinceUnixEpoch := microsecFromUnixEpochToY2K + microsecSinceY2K
	return time.Unix(microsecSinceUnixEpoch/1000000, (microsecSinceUnixEpoch%1000000)*1000)
}

func decodeInet(vr *ValueReader) net.IPNet {
	var zero net.IPNet

	if vr.Len() == -1 {
		vr.Fatal(ProtocolError("Cannot decode null into net.IPNet"))
		return zero
	}

	if vr.Type().FormatCode != BinaryFormatCode {
		vr.Fatal(ProtocolError(fmt.Sprintf("Unknown field description format code: %v", vr.Type().FormatCode)))
		return zero
	}

	pgType := vr.Type()
	if pgType.DataType != InetOid && pgType.DataType != CidrOid {
		vr.Fatal(ProtocolError(fmt.Sprintf("Cannot decode oid %v into %s", pgType.DataType, pgType.Name)))
		return zero
	}
	if vr.Len() != 8 && vr.Len() != 20 {
		vr.Fatal(ProtocolError(fmt.Sprintf("Received an invalid size for a %s: %d", pgType.Name, vr.Len())))
		return zero
	}

	vr.ReadByte() // ignore family
	bits := vr.ReadByte()
	vr.ReadByte() // ignore is_cidr
	addressLength := vr.ReadByte()

	var ipnet net.IPNet
	ipnet.IP = vr.ReadBytes(int32(addressLength))
	ipnet.Mask = net.CIDRMask(int(bits), int(addressLength)*8)

	return ipnet
}

func encodeIPNet(w *WriteBuf, oid Oid, value net.IPNet) error {
	if oid != InetOid && oid != CidrOid {
		return fmt.Errorf("cannot encode %s into oid %v", "net.IPNet", oid)
	}

	var size int32
	var family byte
	switch len(value.IP) {
	case net.IPv4len:
		size = 8
		family = *w.conn.pgsqlAfInet
	case net.IPv6len:
		size = 20
		family = *w.conn.pgsqlAfInet6
	default:
		return fmt.Errorf("Unexpected IP length: %v", len(value.IP))
	}

	w.WriteInt32(size)
	w.WriteByte(family)
	ones, _ := value.Mask.Size()
	w.WriteByte(byte(ones))
	w.WriteByte(0) // is_cidr is ignored on server
	w.WriteByte(byte(len(value.IP)))
	w.WriteBytes(value.IP)

	return nil
}

func encodeIP(w *WriteBuf, oid Oid, value net.IP) error {
	if oid != InetOid && oid != CidrOid {
		return fmt.Errorf("cannot encode %s into oid %v", "net.IP", oid)
	}

	var ipnet net.IPNet
	ipnet.IP = value
	bitCount := len(value) * 8
	ipnet.Mask = net.CIDRMask(bitCount, bitCount)
	return encodeIPNet(w, oid, ipnet)
}

func decodeRecord(vr *ValueReader) []interface{} {
	if vr.Len() == -1 {
		return nil
	}

	if vr.Type().FormatCode != BinaryFormatCode {
		vr.Fatal(ProtocolError(fmt.Sprintf("Unknown field description format code: %v", vr.Type().FormatCode)))
		return nil
	}

	if vr.Type().DataType != RecordOid {
		vr.Fatal(ProtocolError(fmt.Sprintf("Cannot decode oid %v into []interface{}", vr.Type().DataType)))
		return nil
	}

	valueCount := vr.ReadInt32()
	record := make([]interface{}, 0, int(valueCount))

	for i := int32(0); i < valueCount; i++ {
		fd := FieldDescription{FormatCode: BinaryFormatCode}
		fieldVR := ValueReader{mr: vr.mr, fd: &fd}
		fd.DataType = vr.ReadOid()
		fieldVR.valueBytesRemaining = vr.ReadInt32()
		vr.valueBytesRemaining -= fieldVR.valueBytesRemaining

		switch fd.DataType {
		case BoolOid:
			record = append(record, decodeBool(&fieldVR))
		case ByteaOid:
			record = append(record, decodeBytea(&fieldVR))
		case Int8Oid:
			record = append(record, decodeInt8(&fieldVR))
		case Int2Oid:
			record = append(record, decodeInt2(&fieldVR))
		case Int4Oid:
			record = append(record, decodeInt4(&fieldVR))
		case OidOid:
			record = append(record, decodeOid(&fieldVR))
		case Float4Oid:
			record = append(record, decodeFloat4(&fieldVR))
		case Float8Oid:
			record = append(record, decodeFloat8(&fieldVR))
		case DateOid:
			record = append(record, decodeDate(&fieldVR))
		case TimestampTzOid:
			record = append(record, decodeTimestampTz(&fieldVR))
		case TimestampOid:
			record = append(record, decodeTimestamp(&fieldVR))
		case InetOid, CidrOid:
			record = append(record, decodeInet(&fieldVR))
		case TextOid, VarcharOid, UnknownOid:
			record = append(record, decodeText(&fieldVR))
		default:
			vr.Fatal(fmt.Errorf("decodeRecord cannot decode oid %d", fd.DataType))
			return nil
		}

		// Consume any remaining data
		if fieldVR.Len() > 0 {
			fieldVR.ReadBytes(fieldVR.Len())
		}

		if fieldVR.Err() != nil {
			vr.Fatal(fieldVR.Err())
			return nil
		}
	}

	return record
}

func decode1dArrayHeader(vr *ValueReader) (length int32, err error) {
	numDims := vr.ReadInt32()
	if numDims > 1 {
		return 0, ProtocolError(fmt.Sprintf("Expected array to have 0 or 1 dimension, but it had %v", numDims))
	}

	vr.ReadInt32() // 0 if no nulls / 1 if there is one or more nulls -- but we don't care
	vr.ReadInt32() // element oid

	if numDims == 0 {
		return 0, nil
	}

	length = vr.ReadInt32()

	idxFirstElem := vr.ReadInt32()
	if idxFirstElem != 1 {
		return 0, ProtocolError(fmt.Sprintf("Expected array's first element to start a index 1, but it is %d", idxFirstElem))
	}

	return length, nil
}

func decodeBoolArray(vr *ValueReader) []bool {
	if vr.Len() == -1 {
		return nil
	}

	if vr.Type().DataType != BoolArrayOid {
		vr.Fatal(ProtocolError(fmt.Sprintf("Cannot decode oid %v into []bool", vr.Type().DataType)))
		return nil
	}

	if vr.Type().FormatCode != BinaryFormatCode {
		vr.Fatal(ProtocolError(fmt.Sprintf("Unknown field description format code: %v", vr.Type().FormatCode)))
		return nil
	}

	numElems, err := decode1dArrayHeader(vr)
	if err != nil {
		vr.Fatal(err)
		return nil
	}

	a := make([]bool, int(numElems))
	for i := 0; i < len(a); i++ {
		elSize := vr.ReadInt32()
		switch elSize {
		case 1:
			if vr.ReadByte() == 1 {
				a[i] = true
			}
		case -1:
			vr.Fatal(ProtocolError("Cannot decode null element"))
			return nil
		default:
			vr.Fatal(ProtocolError(fmt.Sprintf("Received an invalid size for an bool element: %d", elSize)))
			return nil
		}
	}

	return a
}

func encodeBoolSlice(w *WriteBuf, oid Oid, slice []bool) error {
	if oid != BoolArrayOid {
		return fmt.Errorf("cannot encode Go %s into oid %d", "[]bool", oid)
	}

	encodeArrayHeader(w, BoolOid, len(slice), 5)
	for _, v := range slice {
		w.WriteInt32(1)
		var b byte
		if v {
			b = 1
		}
		w.WriteByte(b)
	}

	return nil
}

func decodeByteaArray(vr *ValueReader) [][]byte {
	if vr.Len() == -1 {
		return nil
	}

	if vr.Type().DataType != ByteaArrayOid {
		vr.Fatal(ProtocolError(fmt.Sprintf("Cannot decode oid %v into [][]byte", vr.Type().DataType)))
		return nil
	}

	if vr.Type().FormatCode != BinaryFormatCode {
		vr.Fatal(ProtocolError(fmt.Sprintf("Unknown field description format code: %v", vr.Type().FormatCode)))
		return nil
	}

	numElems, err := decode1dArrayHeader(vr)
	if err != nil {
		vr.Fatal(err)
		return nil
	}

	a := make([][]byte, int(numElems))
	for i := 0; i < len(a); i++ {
		elSize := vr.ReadInt32()
		switch elSize {
		case -1:
			vr.Fatal(ProtocolError("Cannot decode null element"))
			return nil
		default:
			a[i] = vr.ReadBytes(elSize)
		}
	}

	return a
}

func encodeByteSliceSlice(w *WriteBuf, oid Oid, value [][]byte) error {
	if oid != ByteaArrayOid {
		return fmt.Errorf("cannot encode Go %s into oid %d", "[][]byte", oid)
	}

	size := 20 // array header size
	for _, el := range value {
		size += 4 + len(el)
	}

	w.WriteInt32(int32(size))

	w.WriteInt32(1)                 // number of dimensions
	w.WriteInt32(0)                 // no nulls
	w.WriteInt32(int32(ByteaOid))   // type of elements
	w.WriteInt32(int32(len(value))) // number of elements
	w.WriteInt32(1)                 // index of first element

	for _, el := range value {
		encodeByteSlice(w, ByteaOid, el)
	}

	return nil
}

func decodeInt2Array(vr *ValueReader) []int16 {
	if vr.Len() == -1 {
		return nil
	}

	if vr.Type().DataType != Int2ArrayOid {
		vr.Fatal(ProtocolError(fmt.Sprintf("Cannot decode oid %v into []int16", vr.Type().DataType)))
		return nil
	}

	if vr.Type().FormatCode != BinaryFormatCode {
		vr.Fatal(ProtocolError(fmt.Sprintf("Unknown field description format code: %v", vr.Type().FormatCode)))
		return nil
	}

	numElems, err := decode1dArrayHeader(vr)
	if err != nil {
		vr.Fatal(err)
		return nil
	}

	a := make([]int16, int(numElems))
	for i := 0; i < len(a); i++ {
		elSize := vr.ReadInt32()
		switch elSize {
		case 2:
			a[i] = vr.ReadInt16()
		case -1:
			vr.Fatal(ProtocolError("Cannot decode null element"))
			return nil
		default:
			vr.Fatal(ProtocolError(fmt.Sprintf("Received an invalid size for an int2 element: %d", elSize)))
			return nil
		}
	}

	return a
}

func decodeInt2ArrayToUInt(vr *ValueReader) []uint16 {
	if vr.Len() == -1 {
		return nil
	}

	if vr.Type().DataType != Int2ArrayOid {
		vr.Fatal(ProtocolError(fmt.Sprintf("Cannot decode oid %v into []uint16", vr.Type().DataType)))
		return nil
	}

	if vr.Type().FormatCode != BinaryFormatCode {
		vr.Fatal(ProtocolError(fmt.Sprintf("Unknown field description format code: %v", vr.Type().FormatCode)))
		return nil
	}

	numElems, err := decode1dArrayHeader(vr)
	if err != nil {
		vr.Fatal(err)
		return nil
	}

	a := make([]uint16, int(numElems))
	for i := 0; i < len(a); i++ {
		elSize := vr.ReadInt32()
		switch elSize {
		case 2:
			tmp := vr.ReadInt16()
			if tmp < 0 {
				vr.Fatal(ProtocolError(fmt.Sprintf("%d is less than zero for uint16", tmp)))
				return nil
			}
			a[i] = uint16(tmp)
		case -1:
			vr.Fatal(ProtocolError("Cannot decode null element"))
			return nil
		default:
			vr.Fatal(ProtocolError(fmt.Sprintf("Received an invalid size for an int2 element: %d", elSize)))
			return nil
		}
	}

	return a
}

func encodeInt16Slice(w *WriteBuf, oid Oid, slice []int16) error {
	if oid != Int2ArrayOid {
		return fmt.Errorf("cannot encode Go %s into oid %d", "[]int16", oid)
	}

	encodeArrayHeader(w, Int2Oid, len(slice), 6)
	for _, v := range slice {
		w.WriteInt32(2)
		w.WriteInt16(v)
	}

	return nil
}

func encodeUInt16Slice(w *WriteBuf, oid Oid, slice []uint16) error {
	if oid != Int2ArrayOid {
		return fmt.Errorf("cannot encode Go %s into oid %d", "[]uint16", oid)
	}

	encodeArrayHeader(w, Int2Oid, len(slice), 6)
	for _, v := range slice {
		if v <= math.MaxInt16 {
			w.WriteInt32(2)
			w.WriteInt16(int16(v))
		} else {
			return fmt.Errorf("%d is greater than max smallint %d", v, math.MaxInt16)
		}
	}

	return nil
}

func decodeInt4Array(vr *ValueReader) []int32 {
	if vr.Len() == -1 {
		return nil
	}

	if vr.Type().DataType != Int4ArrayOid {
		vr.Fatal(ProtocolError(fmt.Sprintf("Cannot decode oid %v into []int32", vr.Type().DataType)))
		return nil
	}

	if vr.Type().FormatCode != BinaryFormatCode {
		vr.Fatal(ProtocolError(fmt.Sprintf("Unknown field description format code: %v", vr.Type().FormatCode)))
		return nil
	}

	numElems, err := decode1dArrayHeader(vr)
	if err != nil {
		vr.Fatal(err)
		return nil
	}

	a := make([]int32, int(numElems))
	for i := 0; i < len(a); i++ {
		elSize := vr.ReadInt32()
		switch elSize {
		case 4:
			a[i] = vr.ReadInt32()
		case -1:
			vr.Fatal(ProtocolError("Cannot decode null element"))
			return nil
		default:
			vr.Fatal(ProtocolError(fmt.Sprintf("Received an invalid size for an int4 element: %d", elSize)))
			return nil
		}
	}

	return a
}

func decodeInt4ArrayToUInt(vr *ValueReader) []uint32 {
	if vr.Len() == -1 {
		return nil
	}

	if vr.Type().DataType != Int4ArrayOid {
		vr.Fatal(ProtocolError(fmt.Sprintf("Cannot decode oid %v into []uint32", vr.Type().DataType)))
		return nil
	}

	if vr.Type().FormatCode != BinaryFormatCode {
		vr.Fatal(ProtocolError(fmt.Sprintf("Unknown field description format code: %v", vr.Type().FormatCode)))
		return nil
	}

	numElems, err := decode1dArrayHeader(vr)
	if err != nil {
		vr.Fatal(err)
		return nil
	}

	a := make([]uint32, int(numElems))
	for i := 0; i < len(a); i++ {
		elSize := vr.ReadInt32()
		switch elSize {
		case 4:
			tmp := vr.ReadInt32()
			if tmp < 0 {
				vr.Fatal(ProtocolError(fmt.Sprintf("%d is less than zero for uint32", tmp)))
				return nil
			}
			a[i] = uint32(tmp)
		case -1:
			vr.Fatal(ProtocolError("Cannot decode null element"))
			return nil
		default:
			vr.Fatal(ProtocolError(fmt.Sprintf("Received an invalid size for an int4 element: %d", elSize)))
			return nil
		}
	}

	return a
}

func encodeInt32Slice(w *WriteBuf, oid Oid, slice []int32) error {
	if oid != Int4ArrayOid {
		return fmt.Errorf("cannot encode Go %s into oid %d", "[]int32", oid)
	}

	encodeArrayHeader(w, Int4Oid, len(slice), 8)
	for _, v := range slice {
		w.WriteInt32(4)
		w.WriteInt32(v)
	}

	return nil
}

func encodeUInt32Slice(w *WriteBuf, oid Oid, slice []uint32) error {
	if oid != Int4ArrayOid {
		return fmt.Errorf("cannot encode Go %s into oid %d", "[]uint32", oid)
	}

	encodeArrayHeader(w, Int4Oid, len(slice), 8)
	for _, v := range slice {
		if v <= math.MaxInt32 {
			w.WriteInt32(4)
			w.WriteInt32(int32(v))
		} else {
			return fmt.Errorf("%d is greater than max integer %d", v, math.MaxInt32)
		}
	}

	return nil
}

func decodeInt8Array(vr *ValueReader) []int64 {
	if vr.Len() == -1 {
		return nil
	}

	if vr.Type().DataType != Int8ArrayOid {
		vr.Fatal(ProtocolError(fmt.Sprintf("Cannot decode oid %v into []int64", vr.Type().DataType)))
		return nil
	}

	if vr.Type().FormatCode != BinaryFormatCode {
		vr.Fatal(ProtocolError(fmt.Sprintf("Unknown field description format code: %v", vr.Type().FormatCode)))
		return nil
	}

	numElems, err := decode1dArrayHeader(vr)
	if err != nil {
		vr.Fatal(err)
		return nil
	}

	a := make([]int64, int(numElems))
	for i := 0; i < len(a); i++ {
		elSize := vr.ReadInt32()
		switch elSize {
		case 8:
			a[i] = vr.ReadInt64()
		case -1:
			vr.Fatal(ProtocolError("Cannot decode null element"))
			return nil
		default:
			vr.Fatal(ProtocolError(fmt.Sprintf("Received an invalid size for an int8 element: %d", elSize)))
			return nil
		}
	}

	return a
}

func decodeInt8ArrayToUInt(vr *ValueReader) []uint64 {
	if vr.Len() == -1 {
		return nil
	}

	if vr.Type().DataType != Int8ArrayOid {
		vr.Fatal(ProtocolError(fmt.Sprintf("Cannot decode oid %v into []uint64", vr.Type().DataType)))
		return nil
	}

	if vr.Type().FormatCode != BinaryFormatCode {
		vr.Fatal(ProtocolError(fmt.Sprintf("Unknown field description format code: %v", vr.Type().FormatCode)))
		return nil
	}

	numElems, err := decode1dArrayHeader(vr)
	if err != nil {
		vr.Fatal(err)
		return nil
	}

	a := make([]uint64, int(numElems))
	for i := 0; i < len(a); i++ {
		elSize := vr.ReadInt32()
		switch elSize {
		case 8:
			tmp := vr.ReadInt64()
			if tmp < 0 {
				vr.Fatal(ProtocolError(fmt.Sprintf("%d is less than zero for uint64", tmp)))
				return nil
			}
			a[i] = uint64(tmp)
		case -1:
			vr.Fatal(ProtocolError("Cannot decode null element"))
			return nil
		default:
			vr.Fatal(ProtocolError(fmt.Sprintf("Received an invalid size for an int8 element: %d", elSize)))
			return nil
		}
	}

	return a
}

func encodeInt64Slice(w *WriteBuf, oid Oid, slice []int64) error {
	if oid != Int8ArrayOid {
		return fmt.Errorf("cannot encode Go %s into oid %d", "[]int64", oid)
	}

	encodeArrayHeader(w, Int8Oid, len(slice), 12)
	for _, v := range slice {
		w.WriteInt32(8)
		w.WriteInt64(v)
	}

	return nil
}

func encodeUInt64Slice(w *WriteBuf, oid Oid, slice []uint64) error {
	if oid != Int8ArrayOid {
		return fmt.Errorf("cannot encode Go %s into oid %d", "[]uint64", oid)
	}

	encodeArrayHeader(w, Int8Oid, len(slice), 12)
	for _, v := range slice {
		if v <= math.MaxInt64 {
			w.WriteInt32(8)
			w.WriteInt64(int64(v))
		} else {
			return fmt.Errorf("%d is greater than max bigint %d", v, int64(math.MaxInt64))
		}
	}

	return nil
}

func decodeFloat4Array(vr *ValueReader) []float32 {
	if vr.Len() == -1 {
		return nil
	}

	if vr.Type().DataType != Float4ArrayOid {
		vr.Fatal(ProtocolError(fmt.Sprintf("Cannot decode oid %v into []float32", vr.Type().DataType)))
		return nil
	}

	if vr.Type().FormatCode != BinaryFormatCode {
		vr.Fatal(ProtocolError(fmt.Sprintf("Unknown field description format code: %v", vr.Type().FormatCode)))
		return nil
	}

	numElems, err := decode1dArrayHeader(vr)
	if err != nil {
		vr.Fatal(err)
		return nil
	}

	a := make([]float32, int(numElems))
	for i := 0; i < len(a); i++ {
		elSize := vr.ReadInt32()
		switch elSize {
		case 4:
			n := vr.ReadInt32()
			a[i] = math.Float32frombits(uint32(n))
		case -1:
			vr.Fatal(ProtocolError("Cannot decode null element"))
			return nil
		default:
			vr.Fatal(ProtocolError(fmt.Sprintf("Received an invalid size for an float4 element: %d", elSize)))
			return nil
		}
	}

	return a
}

func encodeFloat32Slice(w *WriteBuf, oid Oid, slice []float32) error {
	if oid != Float4ArrayOid {
		return fmt.Errorf("cannot encode Go %s into oid %d", "[]float32", oid)
	}

	encodeArrayHeader(w, Float4Oid, len(slice), 8)
	for _, v := range slice {
		w.WriteInt32(4)
		w.WriteInt32(int32(math.Float32bits(v)))
	}

	return nil
}

func decodeFloat8Array(vr *ValueReader) []float64 {
	if vr.Len() == -1 {
		return nil
	}

	if vr.Type().DataType != Float8ArrayOid {
		vr.Fatal(ProtocolError(fmt.Sprintf("Cannot decode oid %v into []float64", vr.Type().DataType)))
		return nil
	}

	if vr.Type().FormatCode != BinaryFormatCode {
		vr.Fatal(ProtocolError(fmt.Sprintf("Unknown field description format code: %v", vr.Type().FormatCode)))
		return nil
	}

	numElems, err := decode1dArrayHeader(vr)
	if err != nil {
		vr.Fatal(err)
		return nil
	}

	a := make([]float64, int(numElems))
	for i := 0; i < len(a); i++ {
		elSize := vr.ReadInt32()
		switch elSize {
		case 8:
			n := vr.ReadInt64()
			a[i] = math.Float64frombits(uint64(n))
		case -1:
			vr.Fatal(ProtocolError("Cannot decode null element"))
			return nil
		default:
			vr.Fatal(ProtocolError(fmt.Sprintf("Received an invalid size for an float4 element: %d", elSize)))
			return nil
		}
	}

	return a
}

func encodeFloat64Slice(w *WriteBuf, oid Oid, slice []float64) error {
	if oid != Float8ArrayOid {
		return fmt.Errorf("cannot encode Go %s into oid %d", "[]float64", oid)
	}

	encodeArrayHeader(w, Float8Oid, len(slice), 12)
	for _, v := range slice {
		w.WriteInt32(8)
		w.WriteInt64(int64(math.Float64bits(v)))
	}

	return nil
}

func decodeTextArray(vr *ValueReader) []string {
	if vr.Len() == -1 {
		return nil
	}

	if vr.Type().DataType != TextArrayOid && vr.Type().DataType != VarcharArrayOid {
		vr.Fatal(ProtocolError(fmt.Sprintf("Cannot decode oid %v into []string", vr.Type().DataType)))
		return nil
	}

	if vr.Type().FormatCode != BinaryFormatCode {
		vr.Fatal(ProtocolError(fmt.Sprintf("Unknown field description format code: %v", vr.Type().FormatCode)))
		return nil
	}

	numElems, err := decode1dArrayHeader(vr)
	if err != nil {
		vr.Fatal(err)
		return nil
	}

	a := make([]string, int(numElems))
	for i := 0; i < len(a); i++ {
		elSize := vr.ReadInt32()
		if elSize == -1 {
			vr.Fatal(ProtocolError("Cannot decode null element"))
			return nil
		}

		a[i] = vr.ReadString(elSize)
	}

	return a
}

func encodeStringSlice(w *WriteBuf, oid Oid, slice []string) error {
	var elOid Oid
	switch oid {
	case VarcharArrayOid:
		elOid = VarcharOid
	case TextArrayOid:
		elOid = TextOid
	default:
		return fmt.Errorf("cannot encode Go %s into oid %d", "[]string", oid)
	}

	var totalStringSize int
	for _, v := range slice {
		totalStringSize += len(v)
	}

	size := 20 + len(slice)*4 + totalStringSize
	w.WriteInt32(int32(size))

	w.WriteInt32(1)                 // number of dimensions
	w.WriteInt32(0)                 // no nulls
	w.WriteInt32(int32(elOid))      // type of elements
	w.WriteInt32(int32(len(slice))) // number of elements
	w.WriteInt32(1)                 // index of first element

	for _, v := range slice {
		w.WriteInt32(int32(len(v)))
		w.WriteBytes([]byte(v))
	}

	return nil
}

func decodeTimestampArray(vr *ValueReader) []time.Time {
	if vr.Len() == -1 {
		return nil
	}

	if vr.Type().DataType != TimestampArrayOid && vr.Type().DataType != TimestampTzArrayOid {
		vr.Fatal(ProtocolError(fmt.Sprintf("Cannot decode oid %v into []time.Time", vr.Type().DataType)))
		return nil
	}

	if vr.Type().FormatCode != BinaryFormatCode {
		vr.Fatal(ProtocolError(fmt.Sprintf("Unknown field description format code: %v", vr.Type().FormatCode)))
		return nil
	}

	numElems, err := decode1dArrayHeader(vr)
	if err != nil {
		vr.Fatal(err)
		return nil
	}

	a := make([]time.Time, int(numElems))
	for i := 0; i < len(a); i++ {
		elSize := vr.ReadInt32()
		switch elSize {
		case 8:
			microsecSinceY2K := vr.ReadInt64()
			microsecSinceUnixEpoch := microsecFromUnixEpochToY2K + microsecSinceY2K
			a[i] = time.Unix(microsecSinceUnixEpoch/1000000, (microsecSinceUnixEpoch%1000000)*1000)
		case -1:
			vr.Fatal(ProtocolError("Cannot decode null element"))
			return nil
		default:
			vr.Fatal(ProtocolError(fmt.Sprintf("Received an invalid size for an time.Time element: %d", elSize)))
			return nil
		}
	}

	return a
}

func encodeTimeSlice(w *WriteBuf, oid Oid, slice []time.Time) error {
	var elOid Oid
	switch oid {
	case TimestampArrayOid:
		elOid = TimestampOid
	case TimestampTzArrayOid:
		elOid = TimestampTzOid
	default:
		return fmt.Errorf("cannot encode Go %s into oid %d", "[]time.Time", oid)
	}

	encodeArrayHeader(w, int(elOid), len(slice), 12)
	for _, t := range slice {
		w.WriteInt32(8)
		microsecSinceUnixEpoch := t.Unix()*1000000 + int64(t.Nanosecond())/1000
		microsecSinceY2K := microsecSinceUnixEpoch - microsecFromUnixEpochToY2K
		w.WriteInt64(microsecSinceY2K)
	}

	return nil
}

func decodeInetArray(vr *ValueReader) []net.IPNet {
	if vr.Len() == -1 {
		return nil
	}

	if vr.Type().DataType != InetArrayOid && vr.Type().DataType != CidrArrayOid {
		vr.Fatal(ProtocolError(fmt.Sprintf("Cannot decode oid %v into []net.IP", vr.Type().DataType)))
		return nil
	}

	if vr.Type().FormatCode != BinaryFormatCode {
		vr.Fatal(ProtocolError(fmt.Sprintf("Unknown field description format code: %v", vr.Type().FormatCode)))
		return nil
	}

	numElems, err := decode1dArrayHeader(vr)
	if err != nil {
		vr.Fatal(err)
		return nil
	}

	a := make([]net.IPNet, int(numElems))
	for i := 0; i < len(a); i++ {
		elSize := vr.ReadInt32()
		if elSize == -1 {
			vr.Fatal(ProtocolError("Cannot decode null element"))
			return nil
		}

		vr.ReadByte() // ignore family
		bits := vr.ReadByte()
		vr.ReadByte() // ignore is_cidr
		addressLength := vr.ReadByte()

		var ipnet net.IPNet
		ipnet.IP = vr.ReadBytes(int32(addressLength))
		ipnet.Mask = net.CIDRMask(int(bits), int(addressLength)*8)

		a[i] = ipnet
	}

	return a
}

func encodeIPNetSlice(w *WriteBuf, oid Oid, slice []net.IPNet) error {
	var elOid Oid
	switch oid {
	case InetArrayOid:
		elOid = InetOid
	case CidrArrayOid:
		elOid = CidrOid
	default:
		return fmt.Errorf("cannot encode Go %s into oid %d", "[]net.IPNet", oid)
	}

	size := int32(20) // array header size
	for _, ipnet := range slice {
		size += 4 + 4 + int32(len(ipnet.IP)) // size of element + inet/cidr metadata + IP bytes
	}
	w.WriteInt32(int32(size))

	w.WriteInt32(1)                 // number of dimensions
	w.WriteInt32(0)                 // no nulls
	w.WriteInt32(int32(elOid))      // type of elements
	w.WriteInt32(int32(len(slice))) // number of elements
	w.WriteInt32(1)                 // index of first element

	for _, ipnet := range slice {
		encodeIPNet(w, elOid, ipnet)
	}

	return nil
}

func encodeIPSlice(w *WriteBuf, oid Oid, slice []net.IP) error {
	var elOid Oid
	switch oid {
	case InetArrayOid:
		elOid = InetOid
	case CidrArrayOid:
		elOid = CidrOid
	default:
		return fmt.Errorf("cannot encode Go %s into oid %d", "[]net.IPNet", oid)
	}

	size := int32(20) // array header size
	for _, ip := range slice {
		size += 4 + 4 + int32(len(ip)) // size of element + inet/cidr metadata + IP bytes
	}
	w.WriteInt32(int32(size))

	w.WriteInt32(1)                 // number of dimensions
	w.WriteInt32(0)                 // no nulls
	w.WriteInt32(int32(elOid))      // type of elements
	w.WriteInt32(int32(len(slice))) // number of elements
	w.WriteInt32(1)                 // index of first element

	for _, ip := range slice {
		encodeIP(w, elOid, ip)
	}

	return nil
}

func encodeArrayHeader(w *WriteBuf, oid, length, sizePerItem int) {
	w.WriteInt32(int32(20 + length*sizePerItem))
	w.WriteInt32(1)             // number of dimensions
	w.WriteInt32(0)             // no nulls
	w.WriteInt32(int32(oid))    // type of elements
	w.WriteInt32(int32(length)) // number of elements
	w.WriteInt32(1)             // index of first element
}<|MERGE_RESOLUTION|>--- conflicted
+++ resolved
@@ -243,13 +243,9 @@
 	Valid  bool // Valid is true if String is not NULL
 }
 
-<<<<<<< HEAD
 func (n *NullString) GetValue() string { return n.String }
 
-func (s *NullString) Scan(vr *ValueReader) error {
-=======
 func (n *NullString) Scan(vr *ValueReader) error {
->>>>>>> bf182c76
 	// Not checking oid as so we can scan anything into into a NullString - may revisit this decision later
 
 	if vr.Len() == -1 {
